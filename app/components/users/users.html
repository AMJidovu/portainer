<rd-header>
  <rd-header-title title="Users">
    <a data-toggle="tooltip" title="Refresh" ui-sref="users" ui-sref-opts="{reload: true}">
      <i class="fa fa-refresh" aria-hidden="true"></i>
    </a>
  </rd-header-title>
  <rd-header-content>User management</rd-header-content>
</rd-header>

<div class="row">
  <div class="col-lg-12 col-md-12 col-xs-12">
    <rd-widget>
      <rd-widget-header icon="fa-plus" title="Add a new user">
      </rd-widget-header>
      <rd-widget-body>
        <form class="form-horizontal">
          <!-- name-input -->
          <div class="form-group">
            <label for="username" class="col-sm-3 col-lg-2 control-label text-left">
              Username
              <portainer-tooltip ng-if="AuthenticationMethod === 2" position="bottom" message="Username must exactly match username defined in external LDAP source."></portainer-tooltip>
            </label>
            <div class="col-sm-8">
              <div class="input-group">
                <input type="text" class="form-control" id="username" ng-model="formValues.Username" ng-change="checkUsernameValidity()" placeholder="e.g. jdoe">
                <span class="input-group-addon"><i ng-class="{true: 'fa fa-check green-icon', false: 'fa fa-times red-icon'}[state.validUsername]" aria-hidden="true"></i></span>
              </div>
            </div>
          </div>
          <!-- !name-input -->
          <!-- new-password-input -->
          <div class="form-group" ng-if="AuthenticationMethod === 1">
            <label for="password" class="col-sm-3 col-lg-2 control-label text-left">Password</label>
            <div class="col-sm-8">
              <div class="input-group">
                <span class="input-group-addon"><i class="fa fa-lock" aria-hidden="true"></i></span>
                <input type="password" class="form-control" ng-model="formValues.Password" id="password">
              </div>
            </div>
          </div>
          <!-- !new-password-input -->
          <!-- confirm-password-input -->
          <div class="form-group" ng-if="AuthenticationMethod === 1">
            <label for="confirm_password" class="col-sm-3 col-lg-2 control-label text-left">Confirm password</label>
            <div class="col-sm-8">
              <div class="input-group">
                <span class="input-group-addon"><i class="fa fa-lock" aria-hidden="true"></i></span>
                <input type="password" class="form-control" ng-model="formValues.ConfirmPassword" id="confirm_password">
                <span class="input-group-addon"><i ng-class="{true: 'fa fa-check green-icon', false: 'fa fa-times red-icon'}[formValues.Password !== '' && formValues.Password === formValues.ConfirmPassword]" aria-hidden="true"></i></span>
              </div>
            </div>
          </div>
          <!-- !confirm-password-input -->
          <!-- admin-checkbox -->
          <div class="form-group" ng-if="isAdmin">
            <div class="col-sm-12">
              <label for="permissions" class="control-label text-left">
                Administrator
                <portainer-tooltip position="bottom" message="Administrators have access to Portainer settings management as well as full control over all defined endpoints and their resources."></portainer-tooltip>
              </label>
              <label class="switch" style="margin-left: 20px;">
                <input type="checkbox" ng-model="formValues.Administrator"><i></i>
              </label>
            </div>
          </div>
          <!-- !admin-checkbox -->
          <!-- teams -->
          <div class="form-group" ng-if="!formValues.Administrator">
            <div class="col-sm-12">
              <label class="control-label text-left">
                Add to team(s)
              </label>
              <span class="small text-muted" style="margin-left: 20px;" ng-if="teams.length === 0">
                You have not yet created any team. Head over the <a ui-sref="teams">teams view</a> to manage user teams.
              </span>
              <span isteven-multi-select
               ng-if="teams.length > 0"
               input-model="teams"
               output-model="formValues.Teams"
               button-label="Name"
               item-label="Name"
               tick-property="ticked"
               helper-elements="filter"
               search-property="Name"
               translation="{nothingSelected: 'Select one or more teams', search: 'Search...'}"
               style="margin-left: 20px;">
               </span>
            </div>
          </div>
          <!-- !teams -->
          <div class="form-group" ng-if="isAdmin && !formValues.Administrator && formValues.Teams.length === 0">
            <div class="col-sm-12">
              <span class="small text-muted">
                Note: non-administrator users with no team do not have access to any endpoint by default. Head over the <a ui-sref="endpoints">endpoints view</a> to manage their accesses.
              </span>
            </div>
          </div>
          <div class="form-group">
            <div class="col-sm-12">
              <button type="button" class="btn btn-primary btn-sm" ng-disabled="state.actionInProgress || !state.validUsername || formValues.Username === '' || (AuthenticationMethod === 1 && formValues.Password === '') || (AuthenticationMethod === 1 && formValues.Password !== formValues.ConfirmPassword)" ng-click="addUser()" button-spinner="state.actionInProgress">
                <span ng-hide="state.actionInProgress"><i class="fa fa-plus" aria-hidden="true"></i> Create user</span>
                <span ng-show="state.actionInProgress">Creating user...</span>
              </button>
              <span class="text-danger" ng-if="state.userCreationError" style="margin: 5px;">
                <i class="fa fa-exclamation-circle" aria-hidden="true"></i> {{ state.userCreationError }}
              </span>
            </div>
          </div>
        </form>
      </rd-widget-body>
    </rd-widget>
  </div>
</div>

<div class="row">
<<<<<<< HEAD
  <div class="col-lg-12 col-md-12 col-xs-12">
    <rd-widget>
      <rd-widget-header icon="fa-user" title="Users">
        <div class="pull-right">
          Items per page:
          <select ng-model="state.pagination_count" ng-change="changePaginationCount()">
            <option value="0">All</option>
            <option value="10">10</option>
            <option value="25">25</option>
            <option value="50">50</option>
            <option value="100">100</option>
          </select>
        </div>
      </rd-widget-header>
      <rd-widget-taskbar classes="col-lg-12">
        <div class="pull-left" ng-if="isAdmin">
          <button type="button" class="btn btn-danger" ng-click="removeAction()" ng-disabled="!state.selectedItemCount"><i class="fa fa-trash space-right" aria-hidden="true"></i>Remove</button>
        </div>
        <div class="pull-right">
          <input type="text" id="filter" ng-model="state.filter" placeholder="Filter..." class="form-control input-sm" />
        </div>
      </rd-widget-taskbar>
      <rd-widget-body classes="no-padding">
        <div class="table-responsive">
          <table class="table table-hover">
            <thead>
              <tr>
                <th ng-if="isAdmin">
                  <input type="checkbox" ng-model="allSelected" ng-change="selectItems(allSelected)" />
                </th>
                <th>
                  <a ng-click="order('Username')">
                    Name
                    <span ng-show="sortType == 'Username' && !sortReverse" class="glyphicon glyphicon-chevron-down"></span>
                    <span ng-show="sortType == 'Username' && sortReverse" class="glyphicon glyphicon-chevron-up"></span>
                  </a>
                </th>
                <th>
                  <a ng-click="order('RoleName')">
                    Role
                    <span ng-show="sortType == 'RoleName' && !sortReverse" class="glyphicon glyphicon-chevron-down"></span>
                    <span ng-show="sortType == 'RoleName' && sortReverse" class="glyphicon glyphicon-chevron-up"></span>
                  </a>
                </th>
                <th>
                  <a ng-click="order('AuthenticationMethod')">
                    Authentication
                    <span ng-show="sortType == 'AuthenticationMethod' && !sortReverse" class="glyphicon glyphicon-chevron-down"></span>
                    <span ng-show="sortType == 'AuthenticationMethod' && sortReverse" class="glyphicon glyphicon-chevron-up"></span>
                  </a>
                </th>
                <th ng-if="isAdmin"></th>
              </tr>
            </thead>
            <tbody>
              <tr dir-paginate="user in (state.filteredUsers = (users | filter:state.filter | orderBy:sortType:sortReverse | itemsPerPage: state.pagination_count))" ng-class="{active: user.Checked}">
                <td ng-if="isAdmin"><input type="checkbox" ng-model="user.Checked" ng-change="selectItem(user)" /></td>
                <td>{{ user.Username }}</td>
                <td>
                  <i ng-if="user.Role === 1" class="fa fa-user-circle-o" aria-hidden="true" style="margin-right: 2px;"></i>
                  <i ng-if="user.Role !== 1 && !user.isTeamLeader" class="fa fa-user" aria-hidden="true" style="margin-right: 2px;"></i>
                  <i ng-if="user.isTeamLeader" class="fa fa-user-plus" aria-hidden="true" style="margin-right: 2px;"></i>
                  {{ user.RoleName }}
                </td>
                <td>
                  <span ng-if="AuthenticationMethod === 1 || user.Id === 1">Internal</span>
                  <span ng-if="AuthenticationMethod === 2 && user.Id !== 1">LDAP</span>
                </td>
                <td ng-if="user.Id !== 1 && isAdmin">
                  <a ui-sref="user({id: user.Id})"><i class="fa fa-pencil-square-o" aria-hidden="true"></i> Edit</a>
                </td>
                <td ng-if="user.Id === 1">
                  <i class="fa fa-lock" aria-hidden="true"></i> You cannot edit this user in the demo version
                </td>
              </tr>
            <tr ng-if="!users">
              <td colspan="4" class="text-center text-muted">Loading...</td>
            </tr>
            <tr ng-if="users.length == 0">
              <td colspan="4" class="text-center text-muted">No users available.</td>
            </tr>
            </tbody>
          </table>
          <div ng-if="users" class="pull-left pagination-controls">
            <dir-pagination-controls></dir-pagination-controls>
          </div>
        </div>
      </rd-widget-body>
    </rd-widget>
=======
  <div class="col-sm-12">
    <users-datatable
    title="Users" title-icon="fa-user"
    dataset="users" table-key="users"
    order-by="Username" show-text-filter="true"
    remove-action="removeAction"
    ></users-datatable>
>>>>>>> 3660f6ee
  </div>
</div><|MERGE_RESOLUTION|>--- conflicted
+++ resolved
@@ -113,97 +113,6 @@
 </div>
 
 <div class="row">
-<<<<<<< HEAD
-  <div class="col-lg-12 col-md-12 col-xs-12">
-    <rd-widget>
-      <rd-widget-header icon="fa-user" title="Users">
-        <div class="pull-right">
-          Items per page:
-          <select ng-model="state.pagination_count" ng-change="changePaginationCount()">
-            <option value="0">All</option>
-            <option value="10">10</option>
-            <option value="25">25</option>
-            <option value="50">50</option>
-            <option value="100">100</option>
-          </select>
-        </div>
-      </rd-widget-header>
-      <rd-widget-taskbar classes="col-lg-12">
-        <div class="pull-left" ng-if="isAdmin">
-          <button type="button" class="btn btn-danger" ng-click="removeAction()" ng-disabled="!state.selectedItemCount"><i class="fa fa-trash space-right" aria-hidden="true"></i>Remove</button>
-        </div>
-        <div class="pull-right">
-          <input type="text" id="filter" ng-model="state.filter" placeholder="Filter..." class="form-control input-sm" />
-        </div>
-      </rd-widget-taskbar>
-      <rd-widget-body classes="no-padding">
-        <div class="table-responsive">
-          <table class="table table-hover">
-            <thead>
-              <tr>
-                <th ng-if="isAdmin">
-                  <input type="checkbox" ng-model="allSelected" ng-change="selectItems(allSelected)" />
-                </th>
-                <th>
-                  <a ng-click="order('Username')">
-                    Name
-                    <span ng-show="sortType == 'Username' && !sortReverse" class="glyphicon glyphicon-chevron-down"></span>
-                    <span ng-show="sortType == 'Username' && sortReverse" class="glyphicon glyphicon-chevron-up"></span>
-                  </a>
-                </th>
-                <th>
-                  <a ng-click="order('RoleName')">
-                    Role
-                    <span ng-show="sortType == 'RoleName' && !sortReverse" class="glyphicon glyphicon-chevron-down"></span>
-                    <span ng-show="sortType == 'RoleName' && sortReverse" class="glyphicon glyphicon-chevron-up"></span>
-                  </a>
-                </th>
-                <th>
-                  <a ng-click="order('AuthenticationMethod')">
-                    Authentication
-                    <span ng-show="sortType == 'AuthenticationMethod' && !sortReverse" class="glyphicon glyphicon-chevron-down"></span>
-                    <span ng-show="sortType == 'AuthenticationMethod' && sortReverse" class="glyphicon glyphicon-chevron-up"></span>
-                  </a>
-                </th>
-                <th ng-if="isAdmin"></th>
-              </tr>
-            </thead>
-            <tbody>
-              <tr dir-paginate="user in (state.filteredUsers = (users | filter:state.filter | orderBy:sortType:sortReverse | itemsPerPage: state.pagination_count))" ng-class="{active: user.Checked}">
-                <td ng-if="isAdmin"><input type="checkbox" ng-model="user.Checked" ng-change="selectItem(user)" /></td>
-                <td>{{ user.Username }}</td>
-                <td>
-                  <i ng-if="user.Role === 1" class="fa fa-user-circle-o" aria-hidden="true" style="margin-right: 2px;"></i>
-                  <i ng-if="user.Role !== 1 && !user.isTeamLeader" class="fa fa-user" aria-hidden="true" style="margin-right: 2px;"></i>
-                  <i ng-if="user.isTeamLeader" class="fa fa-user-plus" aria-hidden="true" style="margin-right: 2px;"></i>
-                  {{ user.RoleName }}
-                </td>
-                <td>
-                  <span ng-if="AuthenticationMethod === 1 || user.Id === 1">Internal</span>
-                  <span ng-if="AuthenticationMethod === 2 && user.Id !== 1">LDAP</span>
-                </td>
-                <td ng-if="user.Id !== 1 && isAdmin">
-                  <a ui-sref="user({id: user.Id})"><i class="fa fa-pencil-square-o" aria-hidden="true"></i> Edit</a>
-                </td>
-                <td ng-if="user.Id === 1">
-                  <i class="fa fa-lock" aria-hidden="true"></i> You cannot edit this user in the demo version
-                </td>
-              </tr>
-            <tr ng-if="!users">
-              <td colspan="4" class="text-center text-muted">Loading...</td>
-            </tr>
-            <tr ng-if="users.length == 0">
-              <td colspan="4" class="text-center text-muted">No users available.</td>
-            </tr>
-            </tbody>
-          </table>
-          <div ng-if="users" class="pull-left pagination-controls">
-            <dir-pagination-controls></dir-pagination-controls>
-          </div>
-        </div>
-      </rd-widget-body>
-    </rd-widget>
-=======
   <div class="col-sm-12">
     <users-datatable
     title="Users" title-icon="fa-user"
@@ -211,6 +120,5 @@
     order-by="Username" show-text-filter="true"
     remove-action="removeAction"
     ></users-datatable>
->>>>>>> 3660f6ee
   </div>
 </div>