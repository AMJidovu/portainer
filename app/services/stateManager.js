angular.module('portainer.services')
.factory('StateManager', ['$q', 'Config', 'Info', 'InfoHelper', 'Version', 'LocalStorage', function StateManagerFactory($q, Config, Info, InfoHelper, Version, LocalStorage) {
  'use strict';

  var state = {
    loading: true,
    application: {},
    endpoint: {}
  };

  return {
    initialize: function() {
      var endpointState = LocalStorage.getEndpointState();
      if (endpointState) {
        state.endpoint = endpointState;
      }

      var deferred = $q.defer();
      var applicationState = LocalStorage.getApplicationState();
      if (applicationState) {
        state.application = applicationState;
        state.loading = false;
        deferred.resolve(state);
      } else {
        Config.$promise.then(function success(data) {
          state.application.authentication = data.authentication;
<<<<<<< HEAD
=======
          state.application.endpointManagement = data.endpointManagement;
>>>>>>> a7875812
          state.application.logo = data.logo;
          LocalStorage.storeApplicationState(state.application);
          state.loading = false;
          deferred.resolve(state);
        }, function error(err) {
          state.loading = false;
          deferred.reject({msg: 'Unable to retrieve server configuration', err: err});
        });
      }
      return deferred.promise;
    },
    clean: function() {
      state.endpoint = {};
    },
    updateEndpointState: function(loading) {
      var deferred = $q.defer();
      if (loading) {
        state.loading = true;
      }
      $q.all([Info.get({}).$promise, Version.get({}).$promise])
      .then(function success(data) {
        var endpointMode = InfoHelper.determineEndpointMode(data[0]);
        var endpointAPIVersion = parseFloat(data[1].ApiVersion);
        state.endpoint.mode = endpointMode;
        state.endpoint.apiVersion = endpointAPIVersion;
        LocalStorage.storeEndpointState(state.endpoint);
        state.loading = false;
        deferred.resolve();
      }, function error(err) {
        state.loading = false;
        deferred.reject({msg: 'Unable to connect to the Docker endpoint', err: err});
      });
      return deferred.promise;
    },
    getState: function() {
      return state;
    }
  };
}]);<|MERGE_RESOLUTION|>--- conflicted
+++ resolved
@@ -24,10 +24,7 @@
       } else {
         Config.$promise.then(function success(data) {
           state.application.authentication = data.authentication;
-<<<<<<< HEAD
-=======
           state.application.endpointManagement = data.endpointManagement;
->>>>>>> a7875812
           state.application.logo = data.logo;
           LocalStorage.storeApplicationState(state.application);
           state.loading = false;
