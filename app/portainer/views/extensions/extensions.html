--- conflicted
+++ resolved
@@ -13,7 +13,7 @@
     </p>
 
     <p>
-<<<<<<< HEAD
+
     As the diagram shows, running a successful production container environment requires a
     range of capability across a number of complex technical areas.
     </p>
@@ -40,8 +40,7 @@
     <p>
     The advantage of an extensible design is clear: While a range of capability is available, only
     necessary functionality is added as and when needed.
-=======
->>>>>>> ac4af413
+
     To ensure that Portainer remains the best choice for managing production container platforms,
     the Portainer team have chosen a modular, extensible design approach, where additional capability
     can be added to the Portainer CE core as needed, and at very low cost.
