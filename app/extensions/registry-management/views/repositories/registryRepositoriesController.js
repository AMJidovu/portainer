--- conflicted
+++ resolved
@@ -1,4 +1,6 @@
 import _ from 'lodash-es';
+
+import { RegistryTypes } from 'Extensions/registry-management/models/registryTypes';
 
 angular.module('portainer.extensions.registrymanagement')
 .controller('RegistryRepositoriesController', ['$transition$', '$scope',  'RegistryService', 'RegistryServiceSelector', 'Notifications', 'Authentication',
@@ -10,8 +12,11 @@
   };
 
   $scope.paginationAction = function (repositories) {
+    if ($scope.registry.Type === RegistryTypes.GITLAB) {
+      return;
+    }
     $scope.state.loading = true;
-    RegistryV2Service.getRepositoriesDetails($scope.state.registryId, repositories)
+    RegistryServiceSelector.getRepositoriesDetails($scope.registry, repositories)
     .then(function success(data) {
       for (var i = 0; i < data.length; i++) {
         var idx = _.findIndex($scope.repositories, {'Name': data[i].Name});
@@ -30,26 +35,19 @@
   };
 
   function initView() {
-    $scope.state.registryId = $transition$.params().id;
+    const registryId = $transition$.params().id;
 
     var authenticationEnabled = $scope.applicationState.application.authentication;
     if (authenticationEnabled) {
       $scope.isAdmin = Authentication.isAdmin();
     }
 
-    RegistryService.registry($scope.state.registryId)
+    RegistryService.registry(registryId)
     .then(function success(data) {
       $scope.registry = data;
-<<<<<<< HEAD
       RegistryServiceSelector.ping($scope.registry, false)
       .then(function success() {
         return RegistryServiceSelector.repositories($scope.registry);
-=======
-
-      RegistryV2Service.ping($scope.state.registryId, false)
-      .then(function success() {
-        return RegistryV2Service.catalog($scope.state.registryId);
->>>>>>> 03d9d6af
       })
       .then(function success(data) {
         $scope.repositories = data;
